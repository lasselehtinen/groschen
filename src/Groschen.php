<?php
namespace lasselehtinen\Groschen;

use DateTime;
use Exception;
use GuzzleHttp\Client;
use HTMLPurifier;
use HTMLPurifier_Config;
use Illuminate\Support\Collection;
use Isbn;
use lasselehtinen\Groschen\Contracts\ProductInterface;
use LasseLehtinen\SchillingSoapWrapper\Services\Lookup;
use LasseLehtinen\SchillingSoapWrapper\Services\Product;
use LasseLehtinen\SchillingSoapWrapper\Services\Project;
use LasseLehtinen\SchillingSoapWrapper\Services\TextHandling;
use League\Uri\Modifiers\MergeQuery;
use League\Uri\Modifiers\RemoveQueryKeys;
use League\Uri\Schemes\Http as HttpUri;
use Njasm\Soundcloud\Soundcloud;
use stdClass;

class Groschen implements ProductInterface
{
    /**
     * Product number
     * @var string
     */
    private $productNumber;

    /**
     * Raw product information
     * @var \stdClass
     */
    private $product;

    /**
     * @param string $productNumber
     */
    public function __construct($productNumber)
    {
        $this->setProductNumber($productNumber);
        $this->setProductInformation();
    }

    /**
     * Set the product number
     * @param string $productNumber
     */
    public function setProductNumber($productNumber)
    {
        // Check that product exists in Schilling
        $lookupValue = $this->getLookupValue(7, $productNumber);

        if (empty($lookupValue)) {
            throw new Exception('Product does not exist in Schilling.');
        }

        $this->productNumber = $productNumber;
    }

    /**
     * Set the product information
     * @return void
     */
    public function setProductInformation()
    {
        // Create instances for Schilling Web Service API
        $product = new Product(
            config('groschen.schilling.hostname'),
            config('groschen.schilling.port'),
            config('groschen.schilling.username'),
            config('groschen.schilling.password'),
            config('groschen.schilling.company')
        );

        // Get product with additional info
        $products = $product->getProducts([
            'ProductNumber' => $this->productNumber,
            'WithPartnerInfoData' => true,
            'WithPriceData' => true,
            'WithInternetInformation' => true,
        ]);

        // Return first result
        $this->product = $products[0];
    }

    /**
     * Return the raw product information
     * @return \stdClass
     */
    public function getProductInformation()
    {
        return $this->product;
    }

    /**
     * Get the products identifiers
     * @return Collection
     */
    public function getProductIdentifiers()
    {
        $productIdentifiers = new Collection;

        // Propietary internal product number
        $productIdentifiers->push([
            'ProductIDType' => '01',
            'id_type_name' => 'Bonnier Books Finland - Internal product number',
            'id_value' => $this->product->ProductNumber,
        ]);

        // GTIN-13 and ISBN-13
        if (!empty($this->product->EAN) && $this->isValidGtin($this->product->EAN)) {
            foreach (['03', '15'] as $id_value) {
                $productIdentifiers->push([
                    'ProductIDType' => $id_value,
                    'id_value' => $this->product->EAN,
                ]);
            }
        }

        return $productIdentifiers;
    }

    /**
     * Get the products composition (Onix Codelist 2)
     * @return string|null
     */
    public function getProductComposition()
    {
        // Determine whether it is a normal Single-item retail or Trade-only product
        return ($this->product->SubGroup == 18) ? '20' : '00';
    }

    /**
     * Get the products from (Onix codelist 150)
     * @return string|null
     */
    public function getProductForm()
    {
        // If missing, return null
        if (empty($this->product->MediaType)) {
            return null;
        }

        // E-book mapping for Bokinfo
        if ($this->product->MediaType === 'ED') {
            return 'EA';
        }

        // Kit mapping for Bokinfo
        if ($this->product->MediaType === 'PH') {
            return 'BF';
        }

        // MP3-CD mapping for Bokinfo
        if ($this->product->MediaType === 'AE' && $this->product->BindingCode === 'A103') {
            return 'AC';
        }

        return $this->product->MediaType;
    }

    /**
     * Get the products form detail (Onix codelist 175)
     * @return string|null
     */
    public function getProductFormDetail()
    {
        if (empty($this->product->BindingCode)) {
            return null;
        }

        switch ($this->product->BindingCode) {
            // Custom binding code Nokia Ovi ebook is mapped to Book â€˜appâ€™ for other operating system
            case 'W990':
                return 'E136';
                break;
            // Custom binding code iPhone / iPad is mapped to Book â€˜appâ€™ for iOS
            case 'W991':
            case 'W992':
                return 'E134';
                break;
            // Custom binding code ePub 3 is mapped to EPUB
            case 'W993':
                return 'E101';
                break;
            // Custom binding code Picture-audio book is mapped to Readalong audio
            case 'W994':
                return 'A302';
                break;
            default:
                return $this->product->BindingCode;
                break;
        }
    }

    /**
     * Get the products form features
     * @return Collection
     */
    public function getProductFormFeatures()
    {
        $productFormFeatures = new Collection;

        // Add ePub version
        switch ($this->product->BindingCode) {
            case 'E101':
                $featureValue = '101A';
                break;
            case 'W993':
                $featureValue = '101B';
                break;
        }

        if (isset($featureValue)) {
            $productFormFeatures->push([
                'ProductFormFeatureType' => '15',
                'ProductFormFeatureValue' => $featureValue,
            ]);
        }

        return $productFormFeatures;
    }

    /**
     * Check if the given product number is valid GTIN
     * @param  string  $gtin
     * @return boolean
     */
    public function isValidGtin($gtin)
    {
        $isbn = new Isbn\Isbn();

        return $isbn->validation->isbn13($gtin);
    }

    /**
     * Get the products collections/series
     * @return Collection
     */
    public function getCollections()
    {
        $collections = new Collection;

        if (!empty($this->product->BookSeries)) {
            $collections->push([
                'CollectionType' => '10', [
                    'TitleDetail' => [
                        'TitleType' => '01',
                        'TitleElement' => [
                            'TitleElementLevel' => '01',
                            'TitleText' => $this->product->BookSeries,
                        ],
                    ],
                ],
            ]);

            // Add Collection sequence if product has NumberInSeries
            if ($this->product->NumberInSeries > 0) {
                $collections = $collections->map(function ($collection) {
                    // Add CollectionSequence to Collection
                    $collectionSequence = [
                        'CollectionSequenceType' => '03',
                        'CollectionSequenceNumber' => $this->product->NumberInSeries,
                    ];

                    $collection[0]['CollectionSequence'] = $collectionSequence;

                    return $collection;
                });
            }
        }

        return $collections;
    }

    /**
     * Get the products title details
     * @return  Collection
     */
    public function getTitleDetails()
    {
        $titleDetails = new Collection;

        // Main title
        if (!empty($this->product->Title)) {
            $titleDetails->push([
                'TitleType' => '01',
                'TitleElement' => [
                    'TitleElementLevel' => '01',
                    'TitleText' => $this->product->Title,
                ],
            ]);
        }

        // Add subtitle
        if (!empty($this->product->SubTitle)) {
            $titleDetails = $titleDetails->map(function ($titleDetail) {
                $titleDetail['TitleElement']['Subtitle'] = $this->product->SubTitle;
                return $titleDetail;
            });
        }

        // Original title
        if (!empty($this->product->LongSubtitle)) {
            $titleDetails->push([
                'TitleType' => '03',
                'TitleElement' => [
                    'TitleElementLevel' => '01',
                    'TitleText' => $this->product->LongSubtitle,
                ],
            ]);
        }

        // Distributors title
        $titleDetails->push([
            'TitleType' => '10',
            'TitleElement' => [
                'TitleElementLevel' => '01',
                'TitleText' => $this->product->ProductText,
            ],
        ]);

        return $titleDetails;
    }

    /**
     * Get the products contributors
     * @param  boolean $returnInternalResources
     * @return Collection
     */
    public function getContributors($returnInternalResources = true)
    {
        $contributors = new Collection;

        // If no stakeholders present
        if (!isset($this->product->PartnerInfo)) {
            return $contributors;
        }

        foreach ($this->product->PartnerInfo as $contributor) {
            if (!empty($contributor->KeyNo) && !is_null($this->getContributorRole($contributor->RoleId))) {
                // Get stakeholders name
                switch ($contributor->Type) {
                    // Resource
                    case '1':
                        $name = $this->getLookupValue(506, $contributor->KeyNo);
                        $idTypeName = 'Resource ID';
                        break;
                    // Creditor and author
                    case '3':
                    case '5':
                        $name = $this->getLookupValue(6, $contributor->KeyNo);
                        $idTypeName = 'Creditor number';
                        break;
                    default:
                        $name = null;
                        $idTypeName = null;
                        break;
                }

                if (!empty($name)) {
                    // Check if name is in typical "Lastname, Firstname" format or pseudonym
                    if (strpos($name, ', ') !== false) {
                        list($lastname, $firstname) = explode(', ', $name);
                    } else {
                        $lastname = $name;
                        $firstname = null;
                    }

                    // Add to collection
                    if ($this->isContributorPublic($returnInternalResources, $contributor->Type, $contributor->RoleId)) {
                        $contributors->push([
                            'ContributorRole' => $this->getContributorRole($contributor->RoleId),
                            'NameIdentifier' => [
                                'NameIDType' => '01',
                                'IDTypeName' => $idTypeName,
                                'IDValue' => $contributor->KeyNo,
                            ],
                            'PersonNameInverted' => $name,
                            'NamesBeforeKey' => $firstname,
                            'KeyNames' => $lastname,
                            'Sorting' => [
                                'priority' => $contributor->Priority,
                                'role_priority' => $this->getRolePriority($contributor->RoleId),
                            ],
                        ]);
                    }
                }
            }
        }

        // Sort the array by priority, then by role priority
        $contributors = $contributors->sortByDesc(function ($contributors) {
            return $contributors['Sorting']['role_priority'] . '-' . $contributors['Sorting']['priority'] . '-' . (100 - ord($contributors['KeyNames']));
        });

        // Add SequenceNumber and drop sorting fields
        $sequenceNumber = 1;
        $contributors = $contributors->map(function ($contributor) use (&$sequenceNumber) {
            // Insert SequenceNumber as first key
            $contributor = ['SequenceNumber' => $sequenceNumber] + $contributor;
            unset($contributor['Sorting']);
            $sequenceNumber++;

            return $contributor;
        });

        return $contributors;
    }

    /**
     * Checks whether the contributor is public or not
     * @param  bool  $returnInternalResources
     * @param  string  $contributorType
     * @param  string  $contributorRole
     * @return boolean
     */
    public function isContributorPublic($returnInternalResources, $contributorType, $contributorRole)
    {
        if ($returnInternalResources === true) {
            return true;
        }

        // List of public roles
        $publicRoles = [
            'AUT',
            'CDE',
            'EDA',
            'EIC',
            'GDE',
            'ILL',
            'PHO',
            'REA',
            'TRA',
        ];

        if (in_array($contributorType, [3, 5]) && in_array($contributorRole, $publicRoles)) {
            return true;
        }
    }

    /**
     * Get the products languages
     * @return Collection
     */
    public function getLanguages()
    {
        $languages = new Collection;

        // Add text language
        if (!empty($this->product->TextLanguage)) {
            foreach (explode('_', $this->product->TextLanguage) as $language) {
                $languages->push([
                    'LanguageRole' => '01',
                    'LanguageCode' => $language,
                ]);
            }
        }

        // Add original languages
        if (!empty($this->product->TranslatedFrom)) {
            foreach (explode('_', $this->product->TranslatedFrom) as $language) {
                $languages->push([
                    'LanguageRole' => '02',
                    'LanguageCode' => $language,
                ]);
            }
        }

        return $languages;
    }

    /**
     * Get the products extents
     * @return Collection
     */
    public function getExtents()
    {
        $extents = new Collection;

        // Number of pages
        if ($this->product->PageCount > 0) {
            $extents->push([
                'ExtentType' => '00',
                'ExtentValue' => $this->product->PageCount,
                'ExtentUnit' => '03',
            ]);
        }

        // Audio duration, convert from HH:MM to HHHMM
        if (!empty($this->product->Unit)) {
            list($hours, $minutes) = explode(':', $this->product->Unit);
            $extentValue = str_pad($hours, 3, '0', STR_PAD_LEFT) . str_pad($minutes, 2, '0', STR_PAD_LEFT);

            $extents->push([
                'ExtentType' => '09',
                'ExtentValue' => $extentValue,
                'ExtentUnit' => '15',
            ]);
        }

        return $extents;
    }

    /**
     * Get the publishers name
     * @return string
     */
    public function getPublisher()
    {
        switch ($this->product->Owner) {
            case '1':
            case '3':
                return 'Werner Söderström Osakeyhtiö';
                break;
            case '2:':
            case '4:':
            case '5:':
                return 'Kustannusosakeyhtiö Tammi';
                break;
            default:
                throw new Exception('No mapping for publisher exists.');
                break;
        }
    }

    /**
     * Get the products imprints
     * @return Collection
     */
    public function getImprints()
    {
        $imprints = new Collection;

        if (!empty($this->product->OriginalPublisher)) {
            $imprints->push([
                'ImprintName' => $this->getLookupValue(595, $this->product->OriginalPublisher),
            ]);
        }

        return $imprints;
    }

    /**
     * Get the products recommended retail price RRP including VAT
     * @return float|null
     */
    public function getPrice()
    {
        foreach ($this->product->PriceList as $price) {
            if ($price->PriceGroup === '0i') {
                return floatval($price->Salesprice);
            }
        }

        return null;
    }

    /**
     * Get the products measures
     * @return Collection
     */
    public function getMeasures()
    {
        // Collection for measures
        $measures = new Collection;

        // Add width, height and length
        $measures->push(['MeasureType' => '01', 'Measurement' => intval($this->product->Height), 'MeasureUnitCode' => 'mm']);
        $measures->push(['MeasureType' => '02', 'Measurement' => intval($this->product->Width), 'MeasureUnitCode' => 'mm']);
        $measures->push(['MeasureType' => '03', 'Measurement' => intval($this->product->Length), 'MeasureUnitCode' => 'mm']);

        // Add weight
        $measures->push(['MeasureType' => '08', 'Measurement' => intval($this->product->NetWeight * 1000), 'MeasureUnitCode' => 'gr']);

        // Filter out zero values
        $measures = $measures->filter(function ($measure) {
            return $measure['Measurement'] > 0;
        });

        return $measures;
    }

    /**
     * Get the products original publication date
     * @return DateTime|null
     */
    public function getOriginalPublicationDate()
    {
        if (is_null($this->product->OriginalPublishingDate)) {
            return null;
        }

        return DateTime::createFromFormat('Y-m-d*H:i:s', $this->product->OriginalPublishingDate);
    }

    /**
     * Get the products latest publication date
     * @return DateTime|null
     */
    public function getLatestPublicationDate()
    {
        if (is_null($this->product->PublishingDate)) {
            return null;
        }

        return DateTime::createFromFormat('Y-m-d*H:i:s', $this->product->PublishingDate);
    }

    /**
     * Get the products subjects, like library class, Thema, BIC, BISAC etc.
     * @return Collection
     */
    public function getSubjects()
    {
        // Init array for subjects
        $subjects = new Collection;

        // Finnish Public Libraries Classification System aka YKL
        $libraryClass = preg_replace("/[^0-9.]/", "", $this->getLookupValue(293, $this->product->LiteratureGroup));

        if (!empty($libraryClass)) {
            $subjects->push(['SubjectSchemeIdentifier' => '66', 'SubjectSchemeName' => 'YKL', 'SubjectCode' => $libraryClass]);
        }

        // Schilling main and subgroup
        $subjects->push(['SubjectSchemeIdentifier' => '23', 'SubjectSchemeName' => 'Bonnier Books Finland - Main product group', 'SubjectCode' => $this->getLookupValue(26, str_pad($this->product->MainGroup, 2, '0', STR_PAD_LEFT))]);
        $subjects->push(['SubjectSchemeIdentifier' => '23', 'SubjectSchemeName' => 'Bonnier Books Finland - Product sub-group', 'SubjectCode' => $this->getLookupValue(27, str_pad($this->product->SubGroup, 3, '0', STR_PAD_LEFT))]);

        // BISAC Subject Heading
        $subjects->push(['SubjectSchemeIdentifier' => '10', 'SubjectSchemeName' => 'BISAC Subject Heading', 'SubjectCode' => $this->getBisacCode()]);

        // BIC subject category
        $subjects->push(['SubjectSchemeIdentifier' => '12', 'SubjectSchemeName' => 'BIC subject category', 'SubjectCode' => $this->getBicCode()]);

        // Thema subject category
        $subjects->push(['SubjectSchemeIdentifier' => '93', 'SubjectSchemeName' => 'Thema subject category', 'SubjectCode' => $this->getThemaSubjectCode()]);

        // Thema interest age
        $subjects->push(['SubjectSchemeIdentifier' => '98', 'SubjectSchemeName' => 'Thema interest age', 'SubjectCode' => $this->getThemaInterestAge()]);

        // Fiktiivisen aineiston lisäluokitus
        $subjects->push(['SubjectSchemeIdentifier' => '80', 'SubjectSchemeName' => 'Fiktiivisen aineiston lisäluokitus', 'SubjectCode' => $this->getFiktiivisenAineistonLisaluokitus()]);

        // Finnish book trade categorization
        foreach ($this->getFinnishBookTradeCategorisations() as $finnishBookTradeCategorisation) {
            $subjects->push($finnishBookTradeCategorisation);
        }

        // Add subjects/keywords from Finna
        $finnaSubjects = $this->getSubjectWords();
        foreach ($finnaSubjects as $finnaSubject) {
            $subjects->push($finnaSubject);
        }

        // Remove those where SubjectCode is empty
        $subjects = $subjects->filter(function ($subject) {
            return !empty($subject['SubjectCode']);
        });

        // Add all keywords separated by semicolon from finnish ontologies
        $keywords = [];

        foreach ($finnaSubjects as $subject) {
            switch ($subject['SubjectSchemeIdentifier']) {
                case '69': // KAUNO - ontology for fiction
                case '71': // YSO - General Finnish ontology
                case '64': // YSA - General Finnish thesaurus
                    $keywords[] = $subject['SubjectCode'];
                    break;
            }
        }

<<<<<<< HEAD
        $subjects->push(['SubjectSchemeIdentifier' => '20', 'SubjectHeadingText' => implode(';', $keywords)]);
=======
        if (!empty($keywords)) {
            $subjects->push(['SubjectSchemeIdentifier' => '20', 'SubjectHeadingText' => implode(';', $keywords)]);
        }
>>>>>>> 78d5bde4

        return $subjects;
    }

    /**
     * Get the products audience groups
     * @return Collection
     */
    public function getAudiences()
    {
        // Collection for audiences
        $audiences = new Collection;

        // Map the Schilling age group to Audience
        switch ($this->product->AgeGroup) {
            case '0+':
            case '3+':
            case '5+':
            case '7+':
            case '9+':
            case '10+':
            case '12+':
                $audienceCodeValue = '02'; // Children/juvenile
                break;
            case '15+':
                $audienceCodeValue = '03'; // Young adult
                break;
            default:
                $audienceCodeValue = '01'; // General/trade
                break;
        }

        $audiences->push(['AudienceCodeType' => '01', 'AudienceCodeValue' => $audienceCodeValue]);

        return $audiences;
    }

    /**
     * Get the products AudienceRanges
     * @return Collection
     */
    public function getAudienceRanges()
    {
        // Collection for audience ranges
        $audienceRanges = new Collection;

        if (!empty($this->product->AgeGroup)) {
            // Get age groups and strip the +
            $ageGroups = array_map(function ($ageGroup) {
                return intval(preg_replace('[\D]', '', $ageGroup->KeyValue));
            }, $this->getLookupValues(591));

            // Sort by age and reindex keys
            natsort($ageGroups);
            $ageGroups = array_values($ageGroups);

            // Add AgeGroup 18+
            $ageGroups[] = 18;

            // Determine the from and to values. Since array is sorted, To is the next index in the array.
            $fromKey = array_search($this->product->AgeGroup, $ageGroups);
            $toKey = $fromKey + 1;

            $audienceRanges->push([
                'AudienceRangeQualifier' => 17,
                'AudienceRangeScopes' => [
                    [
                        'AudienceRangePrecision' => '03', // From
                        'AudienceRangeValue' => $ageGroups[$fromKey],
                    ],
                    [
                        'AudienceRangePrecision' => '04', // To
                        'AudienceRangeValue' => $ageGroups[$toKey],
                    ],
                ],
            ]);
        }

        return $audienceRanges;
    }

    /**
     * Get the products text contents
     * @return Collection
     */
    public function getTextContents()
    {
        $textContents = new Collection;

        if (empty($this->product->ProjectId)) {
            return $textContents;
        }

        $text = $this->getLatestMarketingText($this->product->ProjectId);

        if (!empty($text)) {
            $textContents->push([
                'TextType' => '03',
                'ContentAudience' => '00',
                'Text' => $this->getLatestMarketingText($this->product->ProjectId),
            ]);
        }

        return $textContents;
    }

    /**
     * Get the products publishers and their role
     * @return Collection
     */
    public function getPublishers()
    {
        $publishers = new Collection;

        switch ($this->product->Owner) {
            case '1':
            case '3':
                $publisherName = 'Werner Söderström Osakeyhtiö';
                break;
            case '2:':
            case '4:':
            case '5:':
                $publisherName = 'Kustannusosakeyhtiö Tammi';
                break;
            default:
                throw new Exception('No mapping for publisher exists.');
                break;
        }

        // Add main publisher
        $publishers->push(['PublishingRole' => '01', 'PublisherName' => $publisherName]);

        return $publishers;
    }

    /**
     * Get the products publishing status (Onix codelist 64)
     * @return string
     */
    public function getPublishingStatus()
    {
        // Determine the PublishingStatus
        switch ($this->product->NotifyCode) {
            // Development
            case '1':
                return '02'; // Forthcoming
                break;
            // Published
            case '2':
                return '04'; // Active
                break;
            // Exclusive sales
            case '3':
                return '04'; // Active
                break;
            // Sold out
            case '4':
                return '07'; // Out of print
                break;
            // Development-confidential
            case '6':
                return '00'; // Unknown
                break;
            // Cancelled
            case '7':
                return '01'; // Cancelled
                break;
            // POD / shortrun
            case '8':
                return '04'; // Active
                break;
            // Delivery block
            case '9':
                return '16'; // Temporarily withdrawn from sale
                break;
        }
    }

    /**
     * get the product publishing dates
     * @return Collection
     */
    public function getPublishingDates()
    {
        $publishingDates = new Collection;

        // Define the dates we want to collect
        $dates = ['01' => 'OriginalPublishingDate', '12' => 'PublishingDate'];

        foreach ($dates as $publishingDateRole => $date) {
            if (!empty($this->product->{$date})) {
                // Convert to DateTime
                $publishingDate = DateTime::createFromFormat('Y-m-d*H:i:s', $this->product->{$date});

                $publishingDates->push(['PublishingDateRole' => (string) $publishingDateRole, 'Date' => $publishingDate->format('Ymd')]);
            }
        }

        return $publishingDates;
    }

    /**
     * Get The products prices
     * @return Collection
     */
    public function getPrices()
    {
        $prices = new Collection;

        // Price types to collect
        $priceTypes = new Collection;

        // Supplierâ€™s net price excluding tax
        $priceTypes->push([
            'PriceTypeCode' => '05',
            'TaxIncluded' => false,
            'TaxRateCode' => 'Z',
            'PriceGroup' => '0',
        ]);

        // Supplierâ€™s net price including tax
        $priceTypes->push([
            'PriceTypeCode' => '07',
            'TaxIncluded' => true,
            'TaxRateCode' => 'S',
            'PriceGroup' => '0i',
        ]);

        // Publishers retail price including tax
        $priceTypes->push([
            'PriceTypeCode' => '42',
            'TaxIncluded' => true,
            'TaxRateCode' => 'S',
            'PriceGroup' => '4i',
        ]);

        // Go through all Price Types
        foreach ($priceTypes as $priceType) {
            // Price amount
            $priceAmount = $this->getPriceForPriceGroup($priceType);

            if (!is_null($priceAmount)) {
                $prices->push([
                    'PriceType' => $priceType['PriceTypeCode'],
                    'PriceAmount' => $priceAmount,
                    'Tax' => $this->getTaxElement($priceType),
                    'CurrencyCode' => 'EUR',
                    'Territory' => [
                        'RegionsIncluded' => 'WORLD',
                    ],
                ]);
            }
        }

        return $prices;
    }

    /**
     * Get price for the given price group
     * @param  array $priceType
     * @return float|null
     */
    public function getPriceForPriceGroup($priceType)
    {
        foreach ($this->product->PriceList as $price) {
            if ($price->PriceGroup === $priceType['PriceGroup']) {
                return floatval($price->Salesprice);
            }
        }

        return null;
    }

    /**
     * Get the tax element
     * @param  array $priceType
     * @return array
     */
    public function getTaxElement($priceType)
    {
        // Form VAT code
        $vatCode = floatval(preg_replace('/\D/', '', $this->getLookupValue(75, $this->product->VATCode)));

        // Form taxable and tax amount
        if ($priceType['TaxIncluded'] === true) {
            $taxableAmount = $this->getPriceForPriceGroup($priceType) / (($this->getTaxRate() + 100) / 100);
            $taxAmount = $this->getPriceForPriceGroup($priceType) - $taxableAmount;
        } else {
            $taxableAmount = $this->getPriceForPriceGroup($priceType);
            $taxAmount = 0;
        }

        return [
            'TaxType' => '01',
            'TaxRateCode' => $priceType['TaxRateCode'],
            'TaxRatePercent' => $vatCode,
            'TaxableAmount' => round($taxableAmount, 2),
            'TaxAmount' => round($taxAmount, 2),
        ];
    }

    /**
     * Get products supporting resources
     * @return Collection
     */
    public function getSupportingResources()
    {
        $supportingResources = new Collection;

        // Form new Guzzle client
        $client = new Client([
            'base_uri' => config('groschen.elvis.hostname'),
            'cookies' => true,
        ]);

        // Login to Elvis
        $response = $client->request('GET', 'login', ['query' => ['username' => config('groschen.elvis.username'), 'password' => config('groschen.elvis.password')]]);
        $json = json_decode($response->getBody());

        // Check that we are logged in
        if ($json->loginSuccess === false) {
            throw new Exception($json->loginFaultMessage);
        }

        // Search for cover image in Elvis
        $response = $client->request('GET', 'search', [
            'query' => [
                'q' => 'gtin:' . $this->productNumber . ' AND cf_catalogMediatype:cover AND (ancestorPaths:/WSOY/Kansikuvat OR ancestorPaths:/Tammi/Kansikuvat)',
                'metadataToReturn' => 'height, width, mimeType, fileSize',
                'num' => 1,
            ],
        ]);

        $searchResults = json_decode($response->getBody());

        // Add cover image to collection
        foreach ($searchResults->hits as $hit) {
            $supportingResources->push([
                'ResourceContentType' => '01',
                'ContentAudience' => '00',
                'ResourceMode' => '03',
                'ResourceVersion' => [
                    'ResourceForm' => '02',
                    'ResourceVersionFeatures' => $this->getResourceVersionFeatures($hit),
                    'ResourceLink' => $this->getAuthCredUrl($hit->originalUrl),
                ],
            ]);
        }

        // Logout from Elvis
        $response = $client->request('GET', 'logout');

        // Add audio/reading samples and YouTube trailers
        if (isset($this->product->InternetInformation->InternetTexts[0]->InternetLinks)) {
            foreach ($this->product->InternetInformation->InternetTexts[0]->InternetLinks as $internetLink) {
                switch ($internetLink->LinkType) {
                    case 'ääninäyte':
                        $resourceContentType = '15';
                        $resourceMode = '02';

                        // Get permalink URL from Soundcloud
                        $soundcloud = new Soundcloud(config('groschen.soundcloud.clientId'), config('groschen.soundcloud.clientSecret'));
                        $soundcloud->get('/tracks/' . $internetLink->Link);
                        $response = $soundcloud->request();
                        $url = $response->bodyObject()->permalink_url;
                        break;
                    case 'issuu':
                        $resourceContentType = '15';
                        $resourceMode = '04';
                        $url = $internetLink->Link;
                        break;
                    case 'youtube':
                        $resourceContentType = '26';
                        $resourceMode = '05';
                        $url = $internetLink->Link;
                        break;
                    default:
                        $resourceContentType = null;
                        $resourceMode = null;
                        $url = null;
                        break;
                }

                // Add to Collection if URL exists
                if (!empty($url)) {
                    $supportingResources->push([
                        'ResourceContentType' => $resourceContentType,
                        'ContentAudience' => '00',
                        'ResourceMode' => $resourceMode,
                        'ResourceVersion' => [
                            'ResourceForm' => '03',
                            'ResourceLink' => $url,
                        ],
                    ]);
                }
            }
        }

        return $supportingResources;
    }

    /**
     * Returns the ResourceVersionFeatures for the given Elvis metadata hit
<<<<<<< HEAD
     * @param  stdClass $hit
=======
     * @param  \stdClass $hit
>>>>>>> 78d5bde4
     * @return array
     */
    public function getResourceVersionFeatures($hit)
    {
        // Elvis uses mime types, so we need mapping table for ResourceVersionFeatureValue codelist
        $mimeTypeToCodelistMapping = [
            'application/pdf' => 'D401',
            'image/gif' => 'D501',
            'image/jpeg' => 'D502',
            'image/png' => 'D503',
            'image/tiff' => 'D504',
        ];

        // Download the file for MD5/SHA checksums
        $contents = file_get_contents($this->getAuthCredUrl($hit->originalUrl));

        // Pixel height/width, filename, download file size in megabytes, checksums and
        $resourceVersionFeatures = [
            [
                'ResourceVersionFeatureType' => '01',
                'FeatureValue' => $mimeTypeToCodelistMapping[$hit->metadata->mimeType],
            ],
            [
                'ResourceVersionFeatureType' => '02',
                'FeatureValue' => $hit->metadata->height,
            ],
            [
                'ResourceVersionFeatureType' => '03',
                'FeatureValue' => $hit->metadata->width,
            ],
            [
                'ResourceVersionFeatureType' => '04',
                'FeatureValue' => $hit->metadata->filename,
            ],
            [
                'ResourceVersionFeatureType' => '05',
                'FeatureValue' => number_format($hit->metadata->fileSize->value / 1048576, 1),
            ],
            [
                'ResourceVersionFeatureType' => '06',
                'FeatureValue' => hash('md5', $contents),
            ],
            [
                'ResourceVersionFeatureType' => '07',
                'FeatureValue' => $hit->metadata->fileSize->value,
            ],
            [
                'ResourceVersionFeatureType' => '08',
                'FeatureValue' => hash('sha256', $contents),
            ],

        ];

        return $resourceVersionFeatures;
    }

    /**
     * Get the related products
     * @return Collection
     */
    public function getRelatedProducts()
    {
        $relatedProducts = new Collection;

        if (isset($this->product->InternetInformation->RelatedProducts)) {
            foreach ($this->product->InternetInformation->RelatedProducts as $relatedProduct) {
                $relatedProducts->push([
                    'ProductRelationCode' => '06',
                    'ProductIdentifiers' => [
                        [
                            'ProductIDType' => '03',
                            'IDValue' => intval($relatedProduct),
                        ],
                    ],
                ]);
            }
        }

        return $relatedProducts;
    }

    /**
     * Get the authCred URL for the Elvis links
     * @param  string $url
     * @return string
     */
    public function getAuthCredUrl($url)
    {
        $uri = HttpUri::createFromString($url);

        // Add authCred to query parameters
        $modifier = new MergeQuery('authcred=' . base64_encode(config('groschen.elvis.username') . ':' . config('groschen.elvis.password')));
        $newUri = $modifier->__invoke($uri);

        // Remove the underscore version parameter
        $modifier = new RemoveQueryKeys(['_']);
        $newUri = $modifier->__invoke($newUri);

        return (string) $newUri;
    }

    /**
     * Get the products tax rate
     * @return float
     */
    public function getTaxRate()
    {
        return floatval(preg_replace('/[^0-9]/', '', $this->getLookupValue(75, $this->product->VATCode)));
    }

    /**
     * Get the stakeholders role priority (ie. author is higher than illustrator)
     * @param  string $roleId
     * @return int
     */
    public function getRolePriority($roleId)
    {
        $rolePriorities = [
            'AUT' => 99,
            'EIC' => 98,
            'EDA' => 97,
            'IND' => 96,
            'PRE' => 95,
            'FOR' => 94,
            'INT' => 93,
            'PRO' => 92,
            'AFT' => 91,
            'EPI' => 90,
            'ILL' => 89,
            'PHO' => 88,
            'REA' => 87,
            'TRA' => 86,
            'GDE' => 85,
            'CDE' => 84,
            'COM' => 83,
            'ARR' => 82,
            'MAP' => 81,
            'AST' => 80,
        ];

        if (array_key_exists($roleId, $rolePriorities)) {
            return $rolePriorities[$roleId];
        }

        return 0;
    }

    /**
     * Get the Schilling lookup value based on the domain and value
     * @param  int $domain
     * @param  string $value
     * @return string|null
     */
    public function getLookupValue($domain, $value)
    {
        // Create Schilling lookup instance
        $lookup = new Lookup(
            config('groschen.schilling.hostname'),
            config('groschen.schilling.port'),
            config('groschen.schilling.username'),
            config('groschen.schilling.password'),
            config('groschen.schilling.company')
        );

        $lookupValue = $lookup->lookup(['DomainNumber' => $domain, 'KeyValue' => $value]);

        if (empty($lookupValue)) {
            return null;
        }

        return $lookupValue[0]->DataValue;
    }

    /**
     * Get the Schilling lookup value based on the domain and value
     * @param  int $domain
<<<<<<< HEAD
     * @param  string $value
=======
>>>>>>> 78d5bde4
     * @return array
     */
    public function getLookupValues($domain)
    {
        // Create Schilling lookup instance
        $lookup = new Lookup(
            config('groschen.schilling.hostname'),
            config('groschen.schilling.port'),
            config('groschen.schilling.username'),
            config('groschen.schilling.password'),
            config('groschen.schilling.company')
        );

        $lookupValue = $lookup->lookup(['DomainNumber' => $domain]);

<<<<<<< HEAD
        return (is_null($lookupValue)) ? null : $lookupValue->ReturnValue;
=======
        return (empty($lookupValue)) ? null : $lookupValue->ReturnValue;
>>>>>>> 78d5bde4
    }
    /**
     * Get the marketing text from the latest print project
     * @param  string $projectId
     * @return string|null
     */
    public function getLatestMarketingText($projectId)
    {
        // Determine the latest project number
        $latestPrintProject = $this->getLatestPrintProject($projectId);

        // Fetch marketing texts
        $schilling = new TextHandling(
            config('groschen.schilling.hostname'),
            config('groschen.schilling.port'),
            config('groschen.schilling.username'),
            config('groschen.schilling.password'),
            config('groschen.schilling.company')
        );

        $texts = $schilling->getTextHandlings(['ProjectNumber' => $latestPrintProject]);

        if (isset($texts->ReturnValue)) {
            foreach ($texts->ReturnValue as $text) {
                // Marketing text has TextType ID 44
                if ($text->TextType->Id === '44') {
                    $marketingText = $text->Text;
                    break;
                }
            }
        }

        if (empty($marketingText)) {
            return null;
        }

        // Clean HTML formattting
        return $this->purifyHtml($marketingText);
    }

    /**
     * Gets the given activity
     * @param  string $projectNumber
     * @param  string $activityNumber
     * @return stdClass|null
     */
    public function getActivity($projectNumber, $activityNumber)
    {
        $schilling = new Project(
            config('groschen.schilling.hostname'),
            config('groschen.schilling.port'),
            config('groschen.schilling.username'),
            config('groschen.schilling.password'),
            config('groschen.schilling.company')
        );

        $printProjects = $schilling->getProjects([
            'ProjectNo' => $projectNumber,
            'WithProductionPlan' => true,
        ]);

        if (count($printProjects) !== 1) {
            return null;
        }

        foreach ($printProjects[0]->ProductionPlanList as $activity) {
            if ($activity->ActivityNumber === $activityNumber) {
                return $activity;
            }
        }

        return null;
    }

    /**
     * Get the latest print project for the given main project
     * @param  string $projectId
     * @return string|null
     */
    public function getLatestPrintProject($projectId)
    {
        // There is a bug in Schilling Web Services have a bug when using ProjectId as query parameter
        // as it does return ProjectNo in the response. Use EditionPrintOverProject instead
        $schilling = new Project(
            config('groschen.schilling.hostname'),
            config('groschen.schilling.port'),
            config('groschen.schilling.username'),
            config('groschen.schilling.password'),
            config('groschen.schilling.company')
        );

        // Get the main project
        $mainProject = $schilling->getProjects(['ProjectId' => $projectId])[0];

        if (is_null($mainProject->EditionPrintOverProject)) {
            return null;
        }

        $projectNumberWithoutSuffix = substr($mainProject->EditionPrintOverProject, 0, -2);

        $printProjects = $schilling->getProjects([
            'ProjectNoFrom' => $projectNumberWithoutSuffix . '01',
            'ProjectNoTo' => $projectNumberWithoutSuffix . '99',
        ]);

        if (empty($printProjects)) {
            return null;
        }

        // Create new array for ProjectNumbers
        $projectNumbers = [];

        if (is_array($printProjects)) {
            $projectNumbers[] = $printProjects[0]->ProjectNo;
        } else {
            foreach ($printProjects->ReturnValue as $printProject) {
                $projectNumbers[] = $printProject->ProjectNo;
            }
        }

        return max($projectNumbers);
    }

    /**
     * Purifies the given XHTML
     * @param  string $text
     * @return string
     */
    public function purifyHtml($text)
    {
        $config = HTMLPurifier_Config::createDefault();
        $config->set('HTML.Doctype', 'XHTML 1.0 Transitional');
        $config->set('HTML.TidyLevel', 'heavy');
        $config->set('HTML.Allowed', 'p,br,strong,em,b,i,ul,ol,li,sub,sup,dl,dt,dd');
        $config->set('Cache.DefinitionImpl', null);

        $purifier = new HTMLPurifier($config);
        return $purifier->purify($text);
    }

    /**
     * Returns the BISAC code equivalent for Schilling sub-group
     * @return string|null
     */
    public function getBisacCode()
    {
        // Mapping table
        $subGroupToBisacMapping = [
            '1' => 'LCO010000',
            '2' => 'FIC009000',
            '3' => 'BIO000000',
            '4' => 'HIS000000',
            '5' => 'HUM000000',
            '6' => 'HEA000000',
            '7' => 'HIS037080',
            '8' => 'FIC030000',
            '9' => 'CRA000000',
            '10' => 'PSY000000',
            '11' => 'FIC004000',
            '12' => 'HOM000000',
            '14' => 'JUV000000',
            '15' => 'JUV000000',
            '16' => 'JNF000000',
            '17' => 'NAT000000',
            '19' => 'TRV000000',
            '20' => 'MUS000000',
            '21' => 'PER016000',
            '22' => 'FIC029000',
            '23' => 'JUV000000',
            '24' => 'FIC000000',
            '26' => 'GAR000000',
            '27' => 'POE000000',
            '28' => 'CKB000000',
            '29' => 'FIC010000',
            '30' => 'CGN000000',
            '31' => 'FIC028000',
            '32' => 'ART000000',
            '33' => 'BUS000000',
            '34' => 'REL000000',
            '35' => 'FIC027000',
            '36' => 'SOC000000',
            '38' => 'SCI000000',
            '39' => 'HOM004000',
            '40' => 'JNF001000',
            '41' => 'JUV000000',
            '43' => 'SPO000000',
            '44' => 'FIC010000',
            '45' => 'MUS037000',
            '46' => 'SEL000000',
            '47' => 'FIC015000',
            '48' => 'SPO000000',
            '49' => 'HIS027000',
            '50' => 'PHI000000',
            '51' => 'CGN004050',
        ];

        if (!array_key_exists($this->product->SubGroup, $subGroupToBisacMapping)) {
            return null;
        }

        return $subGroupToBisacMapping[$this->product->SubGroup];
    }

    /**
     * Returns the BIC code equivalent for Schilling sub-group
     * @return string|null
     */
    public function getBicCode()
    {
        // Mapping table
        $subGroupToBicMapping = [
            '1' => 'DNF',
            '2' => 'FM',
            '3' => 'DN',
            '4' => 'HB',
            '5' => 'WH',
            '6' => 'V',
            '7' => 'HBLX',
            '8' => 'FH',
            '9' => 'WF',
            '10' => 'JMC',
            '11' => 'FC',
            '12' => 'WK',
            '13' => 'WZS',
            '14' => 'YBC',
            '15' => 'YFB',
            '16' => 'YN',
            '17' => 'WN',
            '18' => 'WZS',
            '19' => 'WT',
            '20' => 'AV',
            '21' => 'DD',
            '22' => 'FBA',
            '23' => 'YFB',
            '24' => 'FA',
            '25' => 'WZS',
            '26' => 'WM',
            '27' => 'DC',
            '28' => 'WB',
            '29' => 'YF',
            '30' => 'FX',
            '31' => 'FL',
            '32' => 'AK',
            '33' => 'K',
            '34' => 'HR',
            '35' => 'FR',
            '36' => 'J',
            '37' => 'W',
            '38' => 'P',
            '39' => 'WK',
            '40' => 'YBG',
            '41' => 'YB',
            '42' => 'WJ',
            '43' => 'WS',
            '44' => 'YD',
            '45' => 'YNC',
            '46' => 'VS',
            '47' => 'FK',
            '48' => 'WS',
            '49' => 'JW',
            '50' => 'HP',
            '51' => 'FXA',
        ];

        if (!array_key_exists($this->product->SubGroup, $subGroupToBicMapping)) {
            return null;
        }

        return $subGroupToBicMapping[$this->product->SubGroup];
    }

    /**
     * Return the Thema subject class
     * @return string|null
     */
    public function getThemaSubjectCode()
    {
        // Mapping from Schilling subgroup to Thema for adults
        $themaMappingTableAdults = [
            '1' => 'DNL',
            '2' => 'FM',
            '3' => 'DN',
            '4' => 'NH',
            '5' => 'FU',
            '6' => 'VF',
            '8' => 'FH',
            '9' => 'WF',
            '10' => 'JMC',
            '11' => 'FBC',
            '12' => 'WK',
            '13' => 'WZS',
            '14' => 'YBC',
            '15' => 'YFB',
            '16' => 'YN',
            '17' => 'WN',
            '18' => 'WZS',
            '19' => 'WT',
            '20' => 'AV',
            '21' => 'DD',
            '22' => 'FBA',
            '23' => 'YFB',
            '24' => 'FBA',
            '25' => 'WZS',
            '26' => 'WM',
            '27' => 'DC',
            '28' => 'WB',
            '29' => 'YF',
            '30' => 'X',
            '31' => 'FL',
            '32' => 'AK',
            '33' => 'K',
            '34' => 'QR',
            '35' => 'FB',
            '36' => 'J',
            '37' => 'W',
            '38' => 'P',
            '39' => 'WK',
            '40' => 'YBG',
            '41' => 'YB',
            '42' => 'WJ',
            '43' => 'S',
            '44' => 'YD',
            '45' => 'YNC',
            '46' => 'VS',
            '47' => 'FK',
            '48' => 'S',
            '49' => 'JW',
            '50' => 'QD',
            '51' => 'XAM',
        ];

        // Mapping from Schilling subgroup to Thema for children and young adults
        $themaMappingTableChildren = [
            '1' => 'YNL',
            '2' => 'YFH',
            '3' => 'YNB',
            '4' => 'YNH',
            '5' => 'YFQ',
            //'6' => '', Family & health
            '8' => 'YFCB',
            // '9' => '', Handicrafts, decorative arts & crafts
            //'10' => '', Child, developmental & lifespan psychology
            '11' => 'YFA',
            //'12' => '', Home & house maintenance
            '13' => 'YZG',
            '14' => 'YBC',
            '15' => 'YFB',
            '16' => 'YN',
            '17' => 'YNN',
            '18' => 'YZ',
            //'19' => '', Travel & holiday
            '20' => 'YNC',
            '21' => 'YNDS',
            //'22' => '', Modern & contemporary fiction
            '23' => 'YFB',
            //'24' => '', Modern & contemporary fiction
            '25' => 'YZ',
            '26' => 'YNPG',
            '27' => 'YDP',
            '28' => 'YNPC',
            '29' => 'YF',
            '30' => 'X',
            '31' => 'YFG',
            //'32' => '', Industrial / commercial art & design
            //'33' => '', Economics, Finance, Business & Management
            '34' => 'YNR',
            '35' => 'YFB',
            '36' => 'YNK',
            '37' => 'YNV',
            //'38' => '', Mathematics & Science
            //'39' => '', Home & house maintenance
            '40' => 'YBG',
            '41' => 'YB',
            //'42' => '', Lifestyle & personal style guides
            '43' => 'YNW',
            '44' => 'YD',
            '45' => 'YNC',
            //'46' => '', Self-help & personal development
            '47' => 'YFD',
            '48' => 'YNW',
            '49' => 'YNJ',
            //'50' => '', Philosophy
            '51' => 'XAM',
        ];

        // Use different mapping for children and young adults
        if (($this->product->MainGroup === 3 || $this->product->MainGroup === 4) && array_key_exists($this->product->SubGroup, $themaMappingTableChildren)) {
            return $themaMappingTableChildren[$this->product->SubGroup];
        }

        // Adults Thema mapping
        if (array_key_exists($this->product->SubGroup, $themaMappingTableAdults)) {
            return $themaMappingTableAdults[$this->product->SubGroup];
        }

        return null;
    }

    /**
     * Get the subjects from Finna
     * @return array
     */
    public function getSubjectWords()
    {
        // Fetch subjects from Finna API
        $client = new Client();

        $response = $client->get('https://api.finna.fi/v1/search', [
            'query' => [
                'lookfor' => $this->product->EAN,
                'filter[0]' => 'format:0/Book/',
                'field[]' => 'subjectsExtended',
            ]]);

        $json = json_decode($response->getBody()->getContents());

        // Array for
        $keywords = [];

        // Check if we found the book and have subjects
        if ($json->resultCount > 0 && isset($json->records[0]->subjectsExtended)) {
            foreach ($json->records as $record) {
                foreach ($record->subjectsExtended as $subject) {
                    // Detect the subjects ontology if type is subject
                    if (isset($subject->type) && isset($subject->source) && $subject->type === 'topic') {
                        switch ($subject->source) {
                            case 'kaunokki':
                                $subjectSchemeIdentifier = '69';
                                $subjectSchemeName = 'KAUNO - ontology for fiction';
                                break;
                            case 'yso':
                                $subjectSchemeIdentifier = '71';
                                $subjectSchemeName = 'YSO - General Finnish ontology';
                                break;
                            case 'ysa':
                                $subjectSchemeIdentifier = '64';
                                $subjectSchemeName = 'YSA - General Finnish thesaurus';
                                break;
                            case 'allars':
                                $subjectSchemeIdentifier = '65';
                                $subjectSchemeName = 'Allmän tesaurus på svenska';
                                break;
                            default:
                                $subjectSchemeIdentifier = null;
                                $subjectSchemeName = 'Unknown';
                                break;
                        }

                        // Go through all the headings/subjects
                        if (isset($subject->heading)) {
                            foreach ($subject->heading as $heading) {
                                $keywords[] = [
                                    'SubjectSchemeIdentifier' => $subjectSchemeIdentifier,
                                    'SubjectSchemeName' => $subjectSchemeName,
                                    'SubjectCode' => $heading,
                                ];
                            }
                        }
                    }
                }
            }
        }

        return $keywords;
    }

    /**
     * Get Finnish book trade categorisations - See http://www.onixkeskus.fi/onix/misc/popup.jsp?page=onix_help_subjectcategorisation
     * @return array
     */
    public function getFinnishBookTradeCategorisations()
    {
        // Array holding the list of categorisation values
        $categorisations = [];

        // Get subject code
        $subjectCode = $this->getLookupValue(293, $this->product->LiteratureGroup);

        // Go through all the characters
        for ($i = 0; $i <= strlen($subjectCode); $i++) {
            $char = substr($subjectCode, $i, 1);

            if (ctype_alpha($char) === true) {
                $categorisations[] = [
                    'SubjectSchemeIdentifier' => '73',
                    'SubjectSchemeName' => 'Suomalainen kirja-alan luokitus',
                    'SubjectCode' => $char,
                ];
            }
        }

        return $categorisations;
    }

    /**
     * Return the Fiktiivisen aineiston lisäluokitus if applicable
     * @return string|null
     */
    public function getFiktiivisenAineistonLisaluokitus()
    {
        // Mapping table from Schilling sub group to Fiktiivisen aineiston lisäluokitus
        $mappingTable = [
            '2' => 'Fantasia',
            '4' => 'Historia',
            '5' => 'Huumori',
            '8' => 'Jännitys',
            '17' => 'Eläimet',
            '22' => 'Novellit',
            '31' => 'Scifi',
            '34' => 'Uskonto',
            '35' => 'Romantiikka',
            '43' => 'Urheilu',
            '47' => 'Kauhu',
            '48' => 'Erä',
            '49' => 'Sota',
        ];

        // Return "Fiktiivisen aineiston lisäluokitus" if mapping exist and main group is not "Tietokirjallisuus" aka Non-fiction
        if ($this->product->MainGroup !== '7' && array_key_exists($this->product->SubGroup, $mappingTable)) {
            return $mappingTable[$this->product->SubGroup];
        } else {
            return null;
        }
    }

    /**
     * Return Thema interest age / special interest qualifier based on the Schilling age group
     * @return string|null
     */
    public function getThemaInterestAge()
    {
        $mappingTable = [
            '0+' => '5AB', // For children c 0â€“2 years
            '3+' => '5AC', // Interest age: from c 3 years
            '5+' => '5AF', // Interest age: from c 5 years
            '7+' => '5AH', // Interest age: from c 7 years
            '9+' => '5AK', // Interest age: from c 9 years
            '10+' => '5AL', // Interest age: from c 10 years
            '12+' => '5AN', // Interest age: from c 12 years
            '15+' => '5AQ', // Interest age: from c 14 years - Please note that the Thema qualifiers end on 14+, so we have to use that
        ];

        if (array_key_exists($this->product->AgeGroup, $mappingTable)) {
            return $mappingTable[$this->product->AgeGroup];
        } else {
            return null;
        }
    }

    /**
     * Convert Schilling role to an Onix codelist 17: Contributor role code
     * @param  string $role
     * @return string|null
     */
    public function getContributorRole($role)
    {
        // Mapping and role priorities
        $roleMappings = [
            'AUT' => 'A01',
            'EIC' => 'B11',
            'EDA' => 'B01',
            'IND' => 'A34',
            'PRE' => 'A15',
            'FOR' => 'A23',
            'INT' => 'A24',
            'PRO' => 'A16',
            'AFT' => 'A19',
            'EPI' => 'A22',
            'ILL' => 'A12',
            'PHO' => 'A13',
            'REA' => 'E07',
            'TRA' => 'B06',
            'GDE' => 'A36',
            'CDE' => 'A36',
            'COM' => 'A06',
            'ARR' => 'B25',
            'MAP' => 'A39',
            'AST' => 'Z01',
            'EDT' => 'B21',
        ];

        if (!array_key_exists($role, $roleMappings)) {
            return null;
        }

        return $roleMappings[$role];
    }

    /**
     * Is the product confidential?
     * @return boolean
     */
    public function isConfidential()
    {
        return ($this->product->NotifyCode === 6) ? true : false;
    }

    /**
     * Get the products cost center
     * @return int|null
     */
    public function getCostCenter()
    {
        // Product with 2 dimensions (cost center and EAN)
        if (isset($this->product->Dimensions) && count($this->product->Dimensions) > 0) {
            return intval($this->product->Dimensions[0]);
        }

        return null;
    }

    /**
     * Get the products media type
     * @return string
     */
    public function getMediaType()
    {
        return (empty($this->product->MediaType)) ? null : $this->product->MediaType;
    }

    /**
     * Get the products binding code
     * @return string
     */
    public function getBindingCode()
    {
        return (empty($this->product->BindingCode)) ? null : $this->product->BindingCode;
    }

    /**
     * Get the products discount group
     * @return int|null
     */
    public function getDiscountGroup()
    {
        return (empty($this->product->DiscountGroup)) ? null : $this->product->DiscountGroup;
    }

    /**
     * Get the products status code
     * @return int
     */
    public function getStatusCode()
    {
        return intval($this->product->NotifyCode);
    }

    /**
     * Get the number of products in the series
     * @return int|null
     */
    public function getProductsInSeries()
    {
        if (!empty($this->product->BookSeries) && $this->product->PartsInSeries > 0) {
            return intval($this->product->PartsInSeries);
        }

        return null;
    }

    /**
     * Is the product immaterial?
     * @return boolean
     */
    public function isImmaterial()
    {
        return ($this->product->PlanningCode === 'y') ? true : false;
    }

    /**
     * Is the product a Print On Demand product?
     * @return boolean
     */
    public function isPrintOnDemand()
    {
        return ($this->product->NotifyCode === 8) ? true : false;
    }

    /**
     * Get internal product number
     * @return string|null
     */
    public function getInternalProdNo()
    {
        return (!empty($this->product->InternalProdNo)) ? $this->product->InternalProdNo : null;
    }

    /**
     * Get customs number
     * @return int|null
     */
    public function getCustomsNumber()
    {
        return (!empty($this->product->CustomsNumber)) ? intval($this->product->CustomsNumber) : null;
    }

    /**
     * Get the products library class
     * @return string|null
     */
    public function getLibraryClass()
    {
        return $this->getLookupValue(293, $this->product->LiteratureGroup);
    }

    /**
     * Get the products marketing category
     * @return string|null
     */
    public function getMarketingCategory()
    {
        // Get the latest print project attached to the product
        $projectNumber = $this->getLatestPrintProject($this->product->ProjectId);

        // Fetch project
        $schilling = new Project(
            config('groschen.schilling.hostname'),
            config('groschen.schilling.port'),
            config('groschen.schilling.username'),
            config('groschen.schilling.password'),
            config('groschen.schilling.company')
        );

        $project = $schilling->getProjects(['ProjectNo' => $projectNumber])[0];

        if (empty($project->BookDataGroup)) {
            return null;
        }

        // Don't return those with "Do not use" group
        switch ($project->BookDataGroup) {
            case '1':
            case '5':
                return $this->getLookupValue(563, $project->BookDataGroup);
                break;
            default:
                return null;
                break;
        }
    }

    /**
     * Get the products sales season
     * @return string|null
     */
    public function getSalesSeason()
    {        
        if (empty($this->product->ReviewCycle)) {
            return null;
        }

        return $this->getLookupValue(580, $this->product->ReviewCycle);
    }

    /**
     * Get the latest stock arrival date
     * @return DateTime|null
     */
    public function getLatestStockArrivalDate()
    {
        $latestPrintProject = $this->getLatestPrintProject($this->product->ProjectId);
        $activity = $this->getActivity($latestPrintProject, '02.07');

        if (!is_null($activity)) {
            return DateTime::createFromFormat('Y-m-d*H:i:s', $activity->ExpectedEnd);
        }

        return null;
    }
}<|MERGE_RESOLUTION|>--- conflicted
+++ resolved
@@ -673,13 +673,9 @@
             }
         }
 
-<<<<<<< HEAD
-        $subjects->push(['SubjectSchemeIdentifier' => '20', 'SubjectHeadingText' => implode(';', $keywords)]);
-=======
         if (!empty($keywords)) {
             $subjects->push(['SubjectSchemeIdentifier' => '20', 'SubjectHeadingText' => implode(';', $keywords)]);
         }
->>>>>>> 78d5bde4
 
         return $subjects;
     }
@@ -1083,11 +1079,7 @@
 
     /**
      * Returns the ResourceVersionFeatures for the given Elvis metadata hit
-<<<<<<< HEAD
-     * @param  stdClass $hit
-=======
      * @param  \stdClass $hit
->>>>>>> 78d5bde4
      * @return array
      */
     public function getResourceVersionFeatures($hit)
@@ -1264,10 +1256,6 @@
     /**
      * Get the Schilling lookup value based on the domain and value
      * @param  int $domain
-<<<<<<< HEAD
-     * @param  string $value
-=======
->>>>>>> 78d5bde4
      * @return array
      */
     public function getLookupValues($domain)
@@ -1283,11 +1271,7 @@
 
         $lookupValue = $lookup->lookup(['DomainNumber' => $domain]);
 
-<<<<<<< HEAD
-        return (is_null($lookupValue)) ? null : $lookupValue->ReturnValue;
-=======
         return (empty($lookupValue)) ? null : $lookupValue->ReturnValue;
->>>>>>> 78d5bde4
     }
     /**
      * Get the marketing text from the latest print project
